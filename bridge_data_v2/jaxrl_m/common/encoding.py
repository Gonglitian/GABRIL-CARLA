--- conflicted
+++ resolved
@@ -36,19 +36,7 @@
     def __call__(self, observations: Dict[str, jnp.ndarray]) -> jnp.ndarray:
         encoding = self.encoder(observations["image"])
         if self.use_proprio:
-<<<<<<< HEAD
-            proprio = observations["proprio"]
-            # Flatten any time dimension on proprio (e.g., shape BxTxP -> Bx(T*P))
-            if proprio.ndim == encoding.ndim + 1 and proprio.shape[0] == encoding.shape[0]:
-                proprio = proprio.reshape((proprio.shape[0], -1))
-            elif proprio.ndim == encoding.ndim and proprio.shape[0] == encoding.shape[0]:
-                pass
-            else:
-                # Fallback: best-effort flatten to (B, -1)
-                proprio = proprio.reshape((proprio.shape[0], -1))
-=======
             proprio = _flatten_proprio(observations["proprio"])
->>>>>>> b94afefd
             encoding = jnp.concatenate([encoding, proprio], axis=-1)
         if self.stop_gradient:
             encoding = jax.lax.stop_gradient(encoding)
@@ -112,18 +100,7 @@
             )
 
         if self.use_proprio:
-<<<<<<< HEAD
-            proprio = observations["proprio"]
-            # Flatten any time dimension on proprio to align with encoding shape
-            if proprio.ndim == 3:  # (B, T, P)
-                proprio = rearrange(proprio, "B T P -> B (T P)")
-            elif proprio.ndim == 2:  # (B, P)
-                pass
-            else:
-                proprio = proprio.reshape((proprio.shape[0], -1))
-=======
             proprio = _flatten_proprio(observations["proprio"])
->>>>>>> b94afefd
             encoding = jnp.concatenate([encoding, proprio], axis=-1)
 
         if self.stop_gradient:
@@ -176,17 +153,7 @@
             )
 
         if self.use_proprio:
-<<<<<<< HEAD
-            proprio = observations["proprio"]
-            if proprio.ndim == 3:
-                proprio = rearrange(proprio, "B T P -> B (T P)")
-            elif proprio.ndim == 2:
-                pass
-            else:
-                proprio = proprio.reshape((proprio.shape[0], -1))
-=======
             proprio = _flatten_proprio(observations["proprio"])
->>>>>>> b94afefd
             encoding = jnp.concatenate([encoding, proprio], axis=-1)
 
         if self.stop_gradient:
