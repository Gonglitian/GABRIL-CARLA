global:
  # Paths
<<<<<<< HEAD
  data_root: /scr/litian/dataset/bdv2_tfrecord
  save_dir: /scr/litian/exp/bdv2_runs_0907

  # Training schedule
  train_batch_size: 2000
  val_batch_size: 500
=======
  data_root: /data3/vla-reasoning/dataset/bdv2_tfrecord
  save_dir: /data3/vla-reasoning/exp/bdv2_runs_0908

  # Training schedule
  train_batch_size: 1500
  val_batch_size: 501
>>>>>>> b94afefd
  num_steps: 50000
  eval_interval: 100
  save_interval: 50
  log_interval: 10
  warmup_steps: 1000
  # Optional: cap number of eval batches per eval (unset or integer)
  eval_batches: null

  # Default decay steps per algorithm (can override per-run)
  decay_steps_bc: 50000
  decay_steps_gc_bc: 50000
  actor_decay_steps_gc_ddpm_bc: 50000

  # Optional CUDA device list for spawned processes (string like "0,1")
  cuda_visible_devices: "0,1,2,3"

  # XLA flags to stabilize CUDA linking on diverse driver/toolkit combos
  # This avoids nvlink API issues at the cost of slightly slower compilations.
  xla_flags: "--xla_gpu_force_compilation_parallelism=1"

  # Prefer pip-provided NVIDIA CUDA runtime libs (cuDNN/cuBLAS/NVJitLink)
  # over any system CUDA toolkit found in PATH/LD_LIBRARY_PATH.
  use_pip_cuda_libs: true

  # How to name runs; {algo} and {task} are available
  name_format: "{algo}_{task}"

  # Extra raw args appended to each run (list of strings)
  extra_args:
    - "--config.agent_kwargs.use_proprio"
    - "True"

# Either define an explicit run matrix...
matrix:
<<<<<<< HEAD
  algos: ["gc_ddpm_bc", "bc"]
  tasks: ["lift_carrot_100", "lift_carrot_100_confounded", "pull_pot_100", "put_carrot_in_pot_100", "put_in_pot_lid_100"]

=======
  algos: ["gc_bc"]
  tasks: ["lift_carrot_100", "pull_pot_100", "put_in_pot_lid_100", "lift_carrot_100_confounded", "put_carrot_in_pot_100", "remove_pot_lid_150"]
>>>>>>> b94afefd

# ...or define explicit runs (if provided, takes precedence over matrix)
# runs:
#   - algo: bc
#     task: remove_pot_lid
#     name: custom_name_optional
#     config_overrides:
#       config.agent_kwargs.decay_steps: 200000
#       config.batch_size: 800
#     bridgedata_overrides:
#       # Example: override bridgedata include/exclude in data_config
#       # (use with caution; usually not needed)
#       dummy: value
#     extra_args: ["--debug"]<|MERGE_RESOLUTION|>--- conflicted
+++ resolved
@@ -1,20 +1,11 @@
 global:
   # Paths
-<<<<<<< HEAD
-  data_root: /scr/litian/dataset/bdv2_tfrecord
-  save_dir: /scr/litian/exp/bdv2_runs_0907
+  data_root: /data3/vla-reasoning/dataset/bdv2_tfrecord
+  save_dir: /data3/vla-reasoning/exp/bdv2_runs_0908
 
   # Training schedule
   train_batch_size: 2000
   val_batch_size: 500
-=======
-  data_root: /data3/vla-reasoning/dataset/bdv2_tfrecord
-  save_dir: /data3/vla-reasoning/exp/bdv2_runs_0908
-
-  # Training schedule
-  train_batch_size: 1500
-  val_batch_size: 501
->>>>>>> b94afefd
   num_steps: 50000
   eval_interval: 100
   save_interval: 50
@@ -24,6 +15,9 @@
   eval_batches: null
 
   # Default decay steps per algorithm (can override per-run)
+  decay_steps_bc: 50000
+  decay_steps_gc_bc: 50000
+  actor_decay_steps_gc_ddpm_bc: 50000
   decay_steps_bc: 50000
   decay_steps_gc_bc: 50000
   actor_decay_steps_gc_ddpm_bc: 50000
@@ -49,14 +43,9 @@
 
 # Either define an explicit run matrix...
 matrix:
-<<<<<<< HEAD
   algos: ["gc_ddpm_bc", "bc"]
   tasks: ["lift_carrot_100", "lift_carrot_100_confounded", "pull_pot_100", "put_carrot_in_pot_100", "put_in_pot_lid_100"]
 
-=======
-  algos: ["gc_bc"]
-  tasks: ["lift_carrot_100", "pull_pot_100", "put_in_pot_lid_100", "lift_carrot_100_confounded", "put_carrot_in_pot_100", "remove_pot_lid_150"]
->>>>>>> b94afefd
 
 # ...or define explicit runs (if provided, takes precedence over matrix)
 # runs:
